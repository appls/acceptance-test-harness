--- conflicted
+++ resolved
@@ -7,22 +7,11 @@
 a mechanism and convention to define/use fixtures inside [Docker](http://docker.io/). They are
 defined in `./fixtures/*`
 
-<<<<<<< HEAD
-##Docker injections
-
-To control docker 2 injections are available.
-
-    Docker = "docker";  // Name of the docker command
-    dockerPortOffset = 40000; // Offset for binding the docker ports to an host ip address
-
-Compare the dockerinject.groovy for a more advanced Docker injection.
-=======
 ## Running/skipping Docker tests
 
 JUnit Tests that require docker fixtures are marked with `@Native("docker")` annotation.
 Cucumber tests are likewise annotated with `@native(docker)` annotation.
 If docker is not installed when you run tests, these tests are automatically skipped.
->>>>>>> 5b4f4016
 
 ##Docker injections
 
