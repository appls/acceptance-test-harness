package org.jenkinsci.test.acceptance.po;

import java.util.List;
import java.util.concurrent.Callable;

import org.jenkinsci.test.acceptance.ByFactory;
import org.openqa.selenium.By;
import org.openqa.selenium.WebElement;

/**
 * Interface for assisting porting from Capybara.
 *
 * @author christian.fritz
 */
<<<<<<< HEAD
public interface CapybaraPortingLayer {
    ByFactory by = new ByFactory();
=======
@SuppressWarnings("CdiManagedBeanInconsistencyInspection")
public class CapybaraPortingLayer extends Assert {
    /**
     * {@link org.openqa.selenium.WebDriver} that subtypes use to talk to the server.
     */
    @Inject
    protected WebDriver driver;

    /**
     * Access to the rest of the world.
     */
    @Inject
    public Injector injector;

    protected static final ElasticTime time = new ElasticTime();
>>>>>>> 5d975871

    void clickButton(String text);

    /**
     * Select radio button by its name, id, or label text.
     */
    WebElement choose(String locator);

    WebElement waitFor(By selector, int timeoutSec);

    /**
     * Wait until the element that matches the given selector appears.
     */
<<<<<<< HEAD
    WebElement waitFor(By selector);
=======
    public WebElement waitFor(final By selector, final int timeoutSec) {
        return waitForCond(new Callable<WebElement>() {
            @Override public WebElement call() {
                try {
                    return find(selector);
                } catch (NoSuchElementException e) {
                    return null;
                }
            }
            @Override public String toString() {
                return String.format("Element matching %s is present", selector.toString());
            }
        }, timeoutSec);
    }

    public WebElement waitFor(final By selector) {
        return waitFor(selector, 30);
    }
>>>>>>> 5d975871

    /**
     * Repeated evaluate the given predicate until it returns true.
     * <p/>
     * If it times out, an exception will be thrown.
     */
    <T> T waitForCond(Callable<T> block, int timeoutSec);

    <T> T waitForCond(Callable<T> block);

    /**
     * Returns the first visible element that matches the selector.
     *
<<<<<<< HEAD
     * @throws org.openqa.selenium.NoSuchElementException if the element is not found.
=======
     * @throws org.openqa.selenium.NoSuchElementException
     *      if the element is not found.
>>>>>>> 5d975871
     * @see #getElement(org.openqa.selenium.By)         if you don't want to see an exception
     */
    WebElement find(By selector);

    /**
<<<<<<< HEAD
     * Works like {@link #find(org.openqa.selenium.By)} but instead of throwing an exception, this method returns null.
=======
     * Returns the first element that matches the selector even if not visible.
     *
     * @throws org.openqa.selenium.NoSuchElementException
     *      if the element is not found.
     * @see #getElement(org.openqa.selenium.By)         if you don't want to see an exception
     */
    public WebElement findIfNotVisible(By selector) {
        try {
            long endTime = System.currentTimeMillis() + time.seconds(1);
            WebElement e = null;
            while (System.currentTimeMillis() <= endTime) {
                e = driver.findElement(selector);

                // give a bit more chance for the element to become visible
                sleep(100);

            }
            if(e == null){
                throw new NoSuchElementException("Unable to locate visible "+selector+" in "+driver.getCurrentUrl());
            }
            return e;

        } catch (NoSuchElementException x) {
            // this is often the best place to set a breakpoint
            String msg = String.format("Unable to locate %s in %s\n\n%s", selector, driver.getCurrentUrl(), driver.getPageSource());
            throw new NoSuchElementException(msg,x);
        }
    }

    /**
     * Consider stale elements not displayed.
>>>>>>> 5d975871
     */
    WebElement getElement(By selector);

<<<<<<< HEAD
    void fillIn(String formFieldName, Object value);
=======
    /**
     * Works like {@link #find(org.openqa.selenium.By)} but instead of throwing an exception,
     * this method returns null.
     */
    public WebElement getElement(By selector) {
        // use all so that the breakpoint in find() method stays useful
        List<WebElement> all = all(selector);
        if (all.isEmpty())  return null;
        return all.get(0);
    }

    public void fillIn(String formFieldName, Object value) {
        WebElement e = find(By.name(formFieldName));
        e.clear();
        e.sendKeys(value.toString());
    }
>>>>>>> 5d975871

    /**
     * Checks the checkbox.
     */
    void check(WebElement e);

    /**
     * Sets the state of the checkbox to the specified value.
     */
    void check(WebElement e, boolean state);

<<<<<<< HEAD
    List<WebElement> all(By selector);
=======
    /**
     * Finds all the elements that match the selector.
     *
     * <p>
     * Note that this method inherits the same restriction of the {@link org.openqa.selenium.WebDriver#findElements(org.openqa.selenium.By)},
     * in that its execution is not synchronized with the JavaScript execution of the browser.
     *
     * <p>
     * For example, if you click something that's expected to populate additional DOM elements,
     * and then call {@code all()} to find them, then all() can execute before those additional DOM elements
     * are populated, thereby failing to find the elements you are looking for.
     *
     * <p>
     * In contrast, {@link #find(org.openqa.selenium.By)} do not have this problem, because it waits until the element
     * that matches the criteria appears.
     *
     * <p>
     * So if you are using this method, think carefully. Perhaps you can use {@link #find(org.openqa.selenium.By)} to
     * achieve what you are looking for (by making the query more specific), or perhaps you can combine
     * this with {@link #waitForCond(java.util.concurrent.Callable)} so that if you don't find the elements you are looking for
     * in the list, you'll retry.
     */
    public List<WebElement> all(By selector) {
        return driver.findElements(selector);
    }
>>>>>>> 5d975871

    /**
     * Picks up the last visible element that matches given selector.
     */
    WebElement last(By selector);

    /**
     * Picks up the last visible element that matches given selector.
     */
    public WebElement lastIfNotVisible(By selector) {
        findIfNotVisible(selector); // wait until at least one is found

        // but what we want is the last one
        List<WebElement> l = driver.findElements(selector);
        return l.get(l.size()-1);
    }

    /**
     * Executes JavaScript.
     */
    Object executeScript(String javaScript, Object... args);

    /**
     * @param locator Text, ID, or link.
     */
    void clickLink(String locator);

    /**
     * Checks the specified checkbox.
     */
<<<<<<< HEAD
    void check(String locator);
=======
    public void check(String locator) {
        check(find(by.checkbox(locator)));
    }

    /**
     * Thread.sleep that masks exception.
     */
    public static void sleep(long ms) {
        try {
            Thread.sleep(time.milliseconds(ms));
        } catch (InterruptedException e) {
            throw new Error(e);
        }
    }


    /**
     * Finds matching constructor and invoke it.
     *
     * This is often useful for binding {@link org.jenkinsci.test.acceptance.po.PageArea} by taking the concrete type as a parameter.
     */
    protected <T> T newInstance(Class<T> type, Object... args) {
        try {
            OUTER:
            for (Constructor<?> c : type.getConstructors()) {
                Class<?>[] pts = c.getParameterTypes();
                if (pts.length!=args.length)    continue;
                for (int i=0; i<pts.length; i++) {
                    if (args[i]!=null && !pts[i].isInstance(args[i]))
                        continue OUTER;
                }

                return type.cast(c.newInstance(args));
            }

            throw new AssertionError("No matching constructor found in "+type+": "+ asList(args));
        } catch (ReflectiveOperationException e) {
            throw new AssertionError("Failed to invoke a constructor of "+type, e);
        }
    }

    protected <T> T findCaption(Class<?> type, Finder<T> call) {
        String[] captions = type.getAnnotation(Describable.class).value();

        RuntimeException cause = new NoSuchElementException(
                "None of the captions exists: " + Joiner.on(", ").join(captions)
        );
        for (String caption: captions) {
            try {
                T out = call.find(caption);
                if (out != null) return out;
            } catch (RuntimeException ex) {
                cause = ex;
            }
        }

        throw cause;
    }

    protected abstract class Finder<R> {
        protected final CapybaraPortingLayer outer = CapybaraPortingLayer.this;
        protected abstract R find(String caption);
    }

    protected abstract class Resolver extends Finder<Object> {
        @Override protected final Object find(String caption) {
            resolve(caption);
            return this;
        }

        protected abstract void resolve(String caption);
    }
>>>>>>> 5d975871
}<|MERGE_RESOLUTION|>--- conflicted
+++ resolved
@@ -1,37 +1,19 @@
 package org.jenkinsci.test.acceptance.po;
-
-import java.util.List;
-import java.util.concurrent.Callable;
 
 import org.jenkinsci.test.acceptance.ByFactory;
 import org.openqa.selenium.By;
 import org.openqa.selenium.WebElement;
+
+import java.util.List;
+import java.util.concurrent.Callable;
 
 /**
  * Interface for assisting porting from Capybara.
  *
  * @author christian.fritz
  */
-<<<<<<< HEAD
 public interface CapybaraPortingLayer {
     ByFactory by = new ByFactory();
-=======
-@SuppressWarnings("CdiManagedBeanInconsistencyInspection")
-public class CapybaraPortingLayer extends Assert {
-    /**
-     * {@link org.openqa.selenium.WebDriver} that subtypes use to talk to the server.
-     */
-    @Inject
-    protected WebDriver driver;
-
-    /**
-     * Access to the rest of the world.
-     */
-    @Inject
-    public Injector injector;
-
-    protected static final ElasticTime time = new ElasticTime();
->>>>>>> 5d975871
 
     void clickButton(String text);
 
@@ -40,38 +22,22 @@
      */
     WebElement choose(String locator);
 
+    /**
+     * Wait until the element that matches the given selector appears.
+     */
     WebElement waitFor(By selector, int timeoutSec);
 
     /**
      * Wait until the element that matches the given selector appears.
      */
-<<<<<<< HEAD
     WebElement waitFor(By selector);
-=======
-    public WebElement waitFor(final By selector, final int timeoutSec) {
-        return waitForCond(new Callable<WebElement>() {
-            @Override public WebElement call() {
-                try {
-                    return find(selector);
-                } catch (NoSuchElementException e) {
-                    return null;
-                }
-            }
-            @Override public String toString() {
-                return String.format("Element matching %s is present", selector.toString());
-            }
-        }, timeoutSec);
-    }
-
-    public WebElement waitFor(final By selector) {
-        return waitFor(selector, 30);
-    }
->>>>>>> 5d975871
 
     /**
      * Repeated evaluate the given predicate until it returns true.
      * <p/>
      * If it times out, an exception will be thrown.
+     *
+     * @param timeoutSec 0 if left to the default value
      */
     <T> T waitForCond(Callable<T> block, int timeoutSec);
 
@@ -80,75 +46,26 @@
     /**
      * Returns the first visible element that matches the selector.
      *
-<<<<<<< HEAD
      * @throws org.openqa.selenium.NoSuchElementException if the element is not found.
-=======
-     * @throws org.openqa.selenium.NoSuchElementException
-     *      if the element is not found.
->>>>>>> 5d975871
      * @see #getElement(org.openqa.selenium.By)         if you don't want to see an exception
      */
     WebElement find(By selector);
 
     /**
-<<<<<<< HEAD
-     * Works like {@link #find(org.openqa.selenium.By)} but instead of throwing an exception, this method returns null.
-=======
      * Returns the first element that matches the selector even if not visible.
      *
-     * @throws org.openqa.selenium.NoSuchElementException
-     *      if the element is not found.
+     * @throws org.openqa.selenium.NoSuchElementException if the element is not found.
      * @see #getElement(org.openqa.selenium.By)         if you don't want to see an exception
      */
-    public WebElement findIfNotVisible(By selector) {
-        try {
-            long endTime = System.currentTimeMillis() + time.seconds(1);
-            WebElement e = null;
-            while (System.currentTimeMillis() <= endTime) {
-                e = driver.findElement(selector);
+    WebElement findIfNotVisible(By selector);
 
-                // give a bit more chance for the element to become visible
-                sleep(100);
-
-            }
-            if(e == null){
-                throw new NoSuchElementException("Unable to locate visible "+selector+" in "+driver.getCurrentUrl());
-            }
-            return e;
-
-        } catch (NoSuchElementException x) {
-            // this is often the best place to set a breakpoint
-            String msg = String.format("Unable to locate %s in %s\n\n%s", selector, driver.getCurrentUrl(), driver.getPageSource());
-            throw new NoSuchElementException(msg,x);
-        }
-    }
-
-    /**
-     * Consider stale elements not displayed.
->>>>>>> 5d975871
-     */
-    WebElement getElement(By selector);
-
-<<<<<<< HEAD
-    void fillIn(String formFieldName, Object value);
-=======
     /**
      * Works like {@link #find(org.openqa.selenium.By)} but instead of throwing an exception,
      * this method returns null.
      */
-    public WebElement getElement(By selector) {
-        // use all so that the breakpoint in find() method stays useful
-        List<WebElement> all = all(selector);
-        if (all.isEmpty())  return null;
-        return all.get(0);
-    }
+    WebElement getElement(By selector);
 
-    public void fillIn(String formFieldName, Object value) {
-        WebElement e = find(By.name(formFieldName));
-        e.clear();
-        e.sendKeys(value.toString());
-    }
->>>>>>> 5d975871
+    void fillIn(String formFieldName, Object value);
 
     /**
      * Checks the checkbox.
@@ -160,35 +77,29 @@
      */
     void check(WebElement e, boolean state);
 
-<<<<<<< HEAD
-    List<WebElement> all(By selector);
-=======
     /**
      * Finds all the elements that match the selector.
-     *
-     * <p>
+     * <p/>
+     * <p/>
      * Note that this method inherits the same restriction of the {@link org.openqa.selenium.WebDriver#findElements(org.openqa.selenium.By)},
      * in that its execution is not synchronized with the JavaScript execution of the browser.
-     *
-     * <p>
+     * <p/>
+     * <p/>
      * For example, if you click something that's expected to populate additional DOM elements,
      * and then call {@code all()} to find them, then all() can execute before those additional DOM elements
      * are populated, thereby failing to find the elements you are looking for.
-     *
-     * <p>
+     * <p/>
+     * <p/>
      * In contrast, {@link #find(org.openqa.selenium.By)} do not have this problem, because it waits until the element
      * that matches the criteria appears.
-     *
-     * <p>
+     * <p/>
+     * <p/>
      * So if you are using this method, think carefully. Perhaps you can use {@link #find(org.openqa.selenium.By)} to
      * achieve what you are looking for (by making the query more specific), or perhaps you can combine
      * this with {@link #waitForCond(java.util.concurrent.Callable)} so that if you don't find the elements you are looking for
      * in the list, you'll retry.
      */
-    public List<WebElement> all(By selector) {
-        return driver.findElements(selector);
-    }
->>>>>>> 5d975871
+    List<WebElement> all(By selector);
 
     /**
      * Picks up the last visible element that matches given selector.
@@ -198,13 +109,7 @@
     /**
      * Picks up the last visible element that matches given selector.
      */
-    public WebElement lastIfNotVisible(By selector) {
-        findIfNotVisible(selector); // wait until at least one is found
-
-        // but what we want is the last one
-        List<WebElement> l = driver.findElements(selector);
-        return l.get(l.size()-1);
-    }
+    WebElement lastIfNotVisible(By selector);
 
     /**
      * Executes JavaScript.
@@ -219,80 +124,5 @@
     /**
      * Checks the specified checkbox.
      */
-<<<<<<< HEAD
     void check(String locator);
-=======
-    public void check(String locator) {
-        check(find(by.checkbox(locator)));
-    }
-
-    /**
-     * Thread.sleep that masks exception.
-     */
-    public static void sleep(long ms) {
-        try {
-            Thread.sleep(time.milliseconds(ms));
-        } catch (InterruptedException e) {
-            throw new Error(e);
-        }
-    }
-
-
-    /**
-     * Finds matching constructor and invoke it.
-     *
-     * This is often useful for binding {@link org.jenkinsci.test.acceptance.po.PageArea} by taking the concrete type as a parameter.
-     */
-    protected <T> T newInstance(Class<T> type, Object... args) {
-        try {
-            OUTER:
-            for (Constructor<?> c : type.getConstructors()) {
-                Class<?>[] pts = c.getParameterTypes();
-                if (pts.length!=args.length)    continue;
-                for (int i=0; i<pts.length; i++) {
-                    if (args[i]!=null && !pts[i].isInstance(args[i]))
-                        continue OUTER;
-                }
-
-                return type.cast(c.newInstance(args));
-            }
-
-            throw new AssertionError("No matching constructor found in "+type+": "+ asList(args));
-        } catch (ReflectiveOperationException e) {
-            throw new AssertionError("Failed to invoke a constructor of "+type, e);
-        }
-    }
-
-    protected <T> T findCaption(Class<?> type, Finder<T> call) {
-        String[] captions = type.getAnnotation(Describable.class).value();
-
-        RuntimeException cause = new NoSuchElementException(
-                "None of the captions exists: " + Joiner.on(", ").join(captions)
-        );
-        for (String caption: captions) {
-            try {
-                T out = call.find(caption);
-                if (out != null) return out;
-            } catch (RuntimeException ex) {
-                cause = ex;
-            }
-        }
-
-        throw cause;
-    }
-
-    protected abstract class Finder<R> {
-        protected final CapybaraPortingLayer outer = CapybaraPortingLayer.this;
-        protected abstract R find(String caption);
-    }
-
-    protected abstract class Resolver extends Finder<Object> {
-        @Override protected final Object find(String caption) {
-            resolve(caption);
-            return this;
-        }
-
-        protected abstract void resolve(String caption);
-    }
->>>>>>> 5d975871
 }