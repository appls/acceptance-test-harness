--- conflicted
+++ resolved
@@ -14,17 +14,9 @@
     }
 
     public Tool addTool(String kind) {
-<<<<<<< HEAD
-        selectDropdownMenu(kind, addButton.resolve());
-
-        String path = last(by.xpath("//div[starts-with(@path, '%s/tools')]", super.getPath())).getAttribute("path");
-
+        addButton.selectDropdownMenu(kind);
+        String path = last(by.xpath("//div[starts-with(@path, '%s/tools')]",super.getPath())).getAttribute("path");
         return newInstance(Tool.class, getPage(), path);
-=======
-        addButton.selectDropdownMenu(kind);
-        String path = last(by.xpath("//div[starts-with(@path, '%s/tools')]",super.path)).getAttribute("path");
-        return newInstance(Tool.class, page, path);
->>>>>>> 093f87a2
     }
 
     public static class Tool extends PageAreaImpl {
