package org.jenkinsci.test.acceptance.plugins.mailer;

<<<<<<< HEAD
import com.fasterxml.jackson.databind.JsonNode;
import com.fasterxml.jackson.databind.ObjectMapper;
import com.google.common.base.Joiner;
import org.apache.commons.io.IOUtils;
import org.jenkinsci.test.acceptance.po.Control;
import org.jenkinsci.test.acceptance.po.Jenkins;
import org.jenkinsci.test.acceptance.po.PageAreaImpl;
import org.jenkinsci.test.acceptance.po.PageObject;
import org.openqa.selenium.WebElement;

import javax.inject.Inject;
import javax.mail.Address;
import javax.mail.MessagingException;
import javax.mail.Session;
import javax.mail.internet.MimeMessage;
import javax.mail.internet.MimeMultipart;
import java.io.ByteArrayOutputStream;
import java.io.IOException;
import java.net.URL;
import java.util.ArrayList;
import java.util.List;
import java.util.concurrent.Callable;
import java.util.regex.Pattern;

import static javax.mail.Message.RecipientType.TO;
import static org.hamcrest.CoreMatchers.is;
import static org.hamcrest.MatcherAssert.assertThat;
=======
import org.jenkinsci.test.acceptance.po.Control;
import org.jenkinsci.test.acceptance.po.Jenkins;
import org.jenkinsci.test.acceptance.po.PageArea;
import org.jenkinsci.test.acceptance.utils.mail.MailService;

import javax.inject.Inject;
>>>>>>> ea87a1ff

/**
 * Global config page for the mailer plugin.
 *
 * @author Kohsuke Kawaguchi
 * @see MailService
 */
public class MailerGlobalConfig extends PageAreaImpl {
    public final Control smtpServer = control("smtpServer");
    public final Control advancedButton = control("advanced-button");
    public final Control useSMTPAuth = control("useSMTPAuth");
    public final Control smtpAuthUserName = control("useSMTPAuth/smtpAuthUserName");
    public final Control smtpAuthPassword = control("useSMTPAuth/smtpAuthPassword");
    public final Control smtpPort = control("smtpPort");
    public final Control replyToAddress = control("replyToAddress");

    @Inject
    MailService mailService;

    @Inject
    public MailerGlobalConfig(Jenkins jenkins) {
        super(jenkins, "/hudson-tasks-Mailer");
    }

    /**
     * Set up the configuration to use the shared mailtrap.io account.
     */
    public void setupDefaults() {
<<<<<<< HEAD
        smtpServer.set("mailtrap.io");
        advancedButton.click();
        useSMTPAuth.check();
        smtpAuthUserName.set(MAILBOX);
        smtpAuthPassword.set(PASSWORD);
        smtpPort.set("2525");

        // Fingerprint to identify message sent from this test run
        replyToAddress.set(fingerprint);

        // Set for email-ext plugin as well if available
        WebElement e = getElement(by.path("/hudson-plugins-emailext-ExtendedEmailPublisher/ext_mailer_default_replyto"));
        if (e != null) {
            e.sendKeys(fingerprint);
        }
=======
        mailService.setup(this);
>>>>>>> ea87a1ff
    }

    public void sendTestMail(String recipient) {
        control(by.path(getPath() + '/')).check();
        control("/sendTestMailTo").set(recipient);
        control("/validate-button").click();
    }
<<<<<<< HEAD

    /**
     * @return null if nothing found.
     */
    public MimeMessage getMail(Pattern subject) throws IOException {
        List<MimeMessage> match = new ArrayList<>();

        for (JsonNode msg : fetchMessages()) {
            if (subject.matcher(msg.get("subject").asText()).find()) {
                MimeMessage m = fetchMessage(msg.get("id").asText());
                if (isOurs(m)) {
                    match.add(m);
                }
            }
        }

        switch (match.size()) {
            case 0:
                return null;
            case 1:
                return match.get(0);
            default:
                throw new AssertionError("More than one matching message found");
        }
    }

    public List<MimeMessage> getAllMails() throws IOException {
        List<MimeMessage> match = new ArrayList<>();

        for (JsonNode msg : fetchMessages()) {
            MimeMessage m = fetchMessage(msg.get("id").asText());
            if (isOurs(m)) {
                match.add(m);
            }
        }

        return match;
    }

    /**
     * Does this email belong to our test case (as opposed to other tests that might be running elsewhere?)
     */
    private boolean isOurs(MimeMessage m) {
        try {
            Address[] r = m.getReplyTo();
            if (r == null) {
                return false;
            }
            for (Address a : r) {
                if (a.toString().contains(fingerprint)) {
                    return true;
                }
            }
            return false;
        } catch (MessagingException e) {
            throw new AssertionError(e);
        }
    }

    public JsonNode fetchJson(String fmt, Object... args) throws IOException {
        String s = IOUtils.toString(new URL(String.format(fmt, args)).openStream());
        return new ObjectMapper().readTree(s);
    }

    public JsonNode fetchMessages() throws IOException {
        return fetchJson("https://mailtrap.io/api/v1/inboxes/%s/messages?page=1&api_token=%s", INBOX_ID, TOKEN);
    }

    public MimeMessage fetchMessage(String id) throws IOException {
        URL raw = new URL(String.format("https://mailtrap.io/api/v1/inboxes/%s/messages/%s/body.eml?api_token=%s", INBOX_ID, id, TOKEN));

        try {
            return new MimeMessage(Session.getDefaultInstance(System.getProperties()), raw.openStream());
        } catch (MessagingException e) {
            throw new IOException(e);
        }
    }

    /**
     * Checks that the mail has arrived.
     */
    public void assertMail(final Pattern subject, String recipient, Pattern body) throws MessagingException, IOException {
        MimeMessage msg = waitForCond(new Callable<MimeMessage>() {
            @Override
            public MimeMessage call() throws Exception {
                return getMail(subject);
            }
        });

        String actualRecipients = Joiner.on(' ').join(msg.getRecipients(TO));
        assertThat("recipient", actualRecipients, is(recipient));
        Object c = msg.getContent();
        if (c instanceof MimeMultipart) {
            MimeMultipart content = (MimeMultipart) c;
            c = content.getBodyPart(0).getContent();
        }

        assertThat("body metches", body.matcher(c.toString()).find(), is(true));
    }

    public String textMessage(MimeMessage msg) {
        ByteArrayOutputStream os = new ByteArrayOutputStream();
        try {
            msg.writeTo(os);
        } catch (IOException | MessagingException ex) {
            throw new AssertionError(ex);
        }
        return os.toString();
    }

    public static final String MAILBOX = "19251ad93afaab19b";
    public static final String PASSWORD = "c9039d1f090624";
    public static final String TOKEN = "2c04434bd66dfc37c130171f9d061af2";
    public static final String INBOX_ID = "23170";
=======
>>>>>>> ea87a1ff
}<|MERGE_RESOLUTION|>--- conflicted
+++ resolved
@@ -1,41 +1,12 @@
 package org.jenkinsci.test.acceptance.plugins.mailer;
 
-<<<<<<< HEAD
-import com.fasterxml.jackson.databind.JsonNode;
-import com.fasterxml.jackson.databind.ObjectMapper;
-import com.google.common.base.Joiner;
-import org.apache.commons.io.IOUtils;
-import org.jenkinsci.test.acceptance.po.Control;
-import org.jenkinsci.test.acceptance.po.Jenkins;
-import org.jenkinsci.test.acceptance.po.PageAreaImpl;
-import org.jenkinsci.test.acceptance.po.PageObject;
-import org.openqa.selenium.WebElement;
-
-import javax.inject.Inject;
-import javax.mail.Address;
-import javax.mail.MessagingException;
-import javax.mail.Session;
-import javax.mail.internet.MimeMessage;
-import javax.mail.internet.MimeMultipart;
-import java.io.ByteArrayOutputStream;
-import java.io.IOException;
-import java.net.URL;
-import java.util.ArrayList;
-import java.util.List;
-import java.util.concurrent.Callable;
-import java.util.regex.Pattern;
-
-import static javax.mail.Message.RecipientType.TO;
-import static org.hamcrest.CoreMatchers.is;
-import static org.hamcrest.MatcherAssert.assertThat;
-=======
 import org.jenkinsci.test.acceptance.po.Control;
 import org.jenkinsci.test.acceptance.po.Jenkins;
 import org.jenkinsci.test.acceptance.po.PageArea;
+import org.jenkinsci.test.acceptance.po.PageAreaImpl;
 import org.jenkinsci.test.acceptance.utils.mail.MailService;
 
 import javax.inject.Inject;
->>>>>>> ea87a1ff
 
 /**
  * Global config page for the mailer plugin.
@@ -64,25 +35,7 @@
      * Set up the configuration to use the shared mailtrap.io account.
      */
     public void setupDefaults() {
-<<<<<<< HEAD
-        smtpServer.set("mailtrap.io");
-        advancedButton.click();
-        useSMTPAuth.check();
-        smtpAuthUserName.set(MAILBOX);
-        smtpAuthPassword.set(PASSWORD);
-        smtpPort.set("2525");
-
-        // Fingerprint to identify message sent from this test run
-        replyToAddress.set(fingerprint);
-
-        // Set for email-ext plugin as well if available
-        WebElement e = getElement(by.path("/hudson-plugins-emailext-ExtendedEmailPublisher/ext_mailer_default_replyto"));
-        if (e != null) {
-            e.sendKeys(fingerprint);
-        }
-=======
         mailService.setup(this);
->>>>>>> ea87a1ff
     }
 
     public void sendTestMail(String recipient) {
@@ -90,121 +43,4 @@
         control("/sendTestMailTo").set(recipient);
         control("/validate-button").click();
     }
-<<<<<<< HEAD
-
-    /**
-     * @return null if nothing found.
-     */
-    public MimeMessage getMail(Pattern subject) throws IOException {
-        List<MimeMessage> match = new ArrayList<>();
-
-        for (JsonNode msg : fetchMessages()) {
-            if (subject.matcher(msg.get("subject").asText()).find()) {
-                MimeMessage m = fetchMessage(msg.get("id").asText());
-                if (isOurs(m)) {
-                    match.add(m);
-                }
-            }
-        }
-
-        switch (match.size()) {
-            case 0:
-                return null;
-            case 1:
-                return match.get(0);
-            default:
-                throw new AssertionError("More than one matching message found");
-        }
-    }
-
-    public List<MimeMessage> getAllMails() throws IOException {
-        List<MimeMessage> match = new ArrayList<>();
-
-        for (JsonNode msg : fetchMessages()) {
-            MimeMessage m = fetchMessage(msg.get("id").asText());
-            if (isOurs(m)) {
-                match.add(m);
-            }
-        }
-
-        return match;
-    }
-
-    /**
-     * Does this email belong to our test case (as opposed to other tests that might be running elsewhere?)
-     */
-    private boolean isOurs(MimeMessage m) {
-        try {
-            Address[] r = m.getReplyTo();
-            if (r == null) {
-                return false;
-            }
-            for (Address a : r) {
-                if (a.toString().contains(fingerprint)) {
-                    return true;
-                }
-            }
-            return false;
-        } catch (MessagingException e) {
-            throw new AssertionError(e);
-        }
-    }
-
-    public JsonNode fetchJson(String fmt, Object... args) throws IOException {
-        String s = IOUtils.toString(new URL(String.format(fmt, args)).openStream());
-        return new ObjectMapper().readTree(s);
-    }
-
-    public JsonNode fetchMessages() throws IOException {
-        return fetchJson("https://mailtrap.io/api/v1/inboxes/%s/messages?page=1&api_token=%s", INBOX_ID, TOKEN);
-    }
-
-    public MimeMessage fetchMessage(String id) throws IOException {
-        URL raw = new URL(String.format("https://mailtrap.io/api/v1/inboxes/%s/messages/%s/body.eml?api_token=%s", INBOX_ID, id, TOKEN));
-
-        try {
-            return new MimeMessage(Session.getDefaultInstance(System.getProperties()), raw.openStream());
-        } catch (MessagingException e) {
-            throw new IOException(e);
-        }
-    }
-
-    /**
-     * Checks that the mail has arrived.
-     */
-    public void assertMail(final Pattern subject, String recipient, Pattern body) throws MessagingException, IOException {
-        MimeMessage msg = waitForCond(new Callable<MimeMessage>() {
-            @Override
-            public MimeMessage call() throws Exception {
-                return getMail(subject);
-            }
-        });
-
-        String actualRecipients = Joiner.on(' ').join(msg.getRecipients(TO));
-        assertThat("recipient", actualRecipients, is(recipient));
-        Object c = msg.getContent();
-        if (c instanceof MimeMultipart) {
-            MimeMultipart content = (MimeMultipart) c;
-            c = content.getBodyPart(0).getContent();
-        }
-
-        assertThat("body metches", body.matcher(c.toString()).find(), is(true));
-    }
-
-    public String textMessage(MimeMessage msg) {
-        ByteArrayOutputStream os = new ByteArrayOutputStream();
-        try {
-            msg.writeTo(os);
-        } catch (IOException | MessagingException ex) {
-            throw new AssertionError(ex);
-        }
-        return os.toString();
-    }
-
-    public static final String MAILBOX = "19251ad93afaab19b";
-    public static final String PASSWORD = "c9039d1f090624";
-    public static final String TOKEN = "2c04434bd66dfc37c130171f9d061af2";
-    public static final String INBOX_ID = "23170";
-=======
->>>>>>> ea87a1ff
 }