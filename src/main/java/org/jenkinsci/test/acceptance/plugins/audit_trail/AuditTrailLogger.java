--- conflicted
+++ resolved
@@ -106,14 +106,8 @@
             );
 
             jenkins.configure();
-<<<<<<< HEAD
-            PageArea area = new PageAreaImpl(jenkins.getConfigPage(), "/jenkins-model-GlobalPluginConfiguration/plugin") {
-            };
-            area.selectDropdownMenu("Log file", area.control("hetero-list-add[loggers]").resolve());
-=======
-            PageArea area = new PageArea(jenkins.getConfigPage(), "/jenkins-model-GlobalPluginConfiguration/plugin") {};
+            PageArea area = new PageAreaImpl(jenkins.getConfigPage(), "/jenkins-model-GlobalPluginConfiguration/plugin") {};
             area.control("hetero-list-add[loggers]").selectDropdownMenu("Log file");
->>>>>>> 093f87a2
 
             area.control("loggers/log").set(logfile);
             area.control("loggers/limit").set(10);
