package org.jenkinsci.test.acceptance.plugins;

import org.jenkinsci.test.acceptance.po.AbstractStep;
import org.jenkinsci.test.acceptance.po.Control;
import org.jenkinsci.test.acceptance.po.Job;
import org.jenkinsci.test.acceptance.po.PostBuildStep;

/**
 * Abstract class to use for post build steps.
 *
 * @author Martin Kurz
 */
<<<<<<< HEAD
public abstract class AbstractCodeStylePluginPostBuildStep extends AbstractStep implements PostBuildStep {
=======
public abstract class AbstractCodeStylePluginPostBuildStep extends PostBuildStep {
    /**
     * The input for the file name.
     */
>>>>>>> 093f87a2
    public final Control pattern = control("pattern");
    /**
     * Button, which opens advanced settings.
     */
    public final Control advanced = control("advanced-button");
    /**
     * Input for warning threshold, which when exceeded mark the build as unstable.
     */
    public final Control warningThresholdUnstable = control("unstableTotalAll");
    /**
     * Checkbox to enable computation of new warnings compared with old build.
     */
    public final Control computeNewWarningsComparedWithReferenceBuild = control("canComputeNew");
    /**
     * Input for warning threshold when computing delta warnings.
     */
    public final Control newWarningsThresholdFailed = control("canComputeNew/failedNewAll");
    /**
     * Checkbox to enable delta warnings
     */
    public final Control useDeltaValues = control("canComputeNew/useDeltaValues");

    public AbstractCodeStylePluginPostBuildStep(Job parent, String path) {
        super(parent, path);
    }

    public Control getPattern() {
        return pattern;
    }
}<|MERGE_RESOLUTION|>--- conflicted
+++ resolved
@@ -10,14 +10,10 @@
  *
  * @author Martin Kurz
  */
-<<<<<<< HEAD
 public abstract class AbstractCodeStylePluginPostBuildStep extends AbstractStep implements PostBuildStep {
-=======
-public abstract class AbstractCodeStylePluginPostBuildStep extends PostBuildStep {
     /**
      * The input for the file name.
      */
->>>>>>> 093f87a2
     public final Control pattern = control("pattern");
     /**
      * Button, which opens advanced settings.
