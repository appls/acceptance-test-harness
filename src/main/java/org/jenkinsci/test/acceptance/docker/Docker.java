--- conflicted
+++ resolved
@@ -1,36 +1,24 @@
 package org.jenkinsci.test.acceptance.docker;
 
-<<<<<<< HEAD
 import com.google.inject.Inject;
 import org.apache.commons.io.FileUtils;
 import org.jenkinsci.utils.process.CommandBuilder;
 import org.junit.internal.AssumptionViolatedException;
 import org.jvnet.hudson.annotation_indexer.Index;
 
-=======
->>>>>>> 1abec178
 import javax.inject.Named;
 import javax.inject.Singleton;
 import java.io.File;
 import java.io.IOException;
-import java.net.URISyntaxException;
-import java.net.URL;
 import java.util.Arrays;
 import java.util.List;
 
-<<<<<<< HEAD
 import static java.lang.System.getenv;
-=======
-import org.apache.commons.io.FileUtils;
-import org.jenkinsci.utils.process.CommandBuilder;
-import org.jvnet.hudson.annotation_indexer.Index;
-
-import com.google.inject.Inject;
->>>>>>> 1abec178
 
 /**
  * Entry point to the docker support.
- * <p/>
+ *
+ * <p>
  * Use this subsystem by injecting this class into your test.
  *
  * @author Kohsuke Kawaguchi
@@ -116,14 +104,8 @@
             dir.mkdirs();
 
             try {
-                URL resourceDir = classLoader.getResource(fixture.getName().replace('.', '/'));
-                File dockerFileDir;
-                try {
-                    dockerFileDir = new File(resourceDir.toURI());
-                } catch(URISyntaxException e) {
-                    dockerFileDir = new File(resourceDir.getPath());
-                }
-                FileUtils.copyDirectory(dockerFileDir, dir);
+                FileUtils.copyURLToFile(classLoader.getResource(fixture.getName().replace('.', '/') + "/Dockerfile"),new File(dir,"Dockerfile"));
+
                 return build("jenkins/" + f.id(), dir);
             } finally {
                 FileUtils.deleteDirectory(dir);
@@ -146,7 +128,7 @@
     }
 
     public <T extends DockerContainer> T start(Class<T> fixture) {
-        return start(fixture, null, null);
+        return start(fixture,null,null);
     }
 
     /**
