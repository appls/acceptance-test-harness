package org.jenkinsci.test.acceptance.controller;

import com.google.inject.Inject;
import com.google.inject.Provider;
import com.google.inject.name.Named;
import org.jenkinsci.test.acceptance.resolver.JenkinsResolver;
import org.jenkinsci.test.acceptance.resolver.PluginDownloader;
import org.slf4j.Logger;
import org.slf4j.LoggerFactory;

import java.io.File;
import java.io.IOException;

/**
 * @author Vivek Pandey
 */
public class JenkinsProvider implements Provider<JenkinsController> {

    private static final Logger logger = LoggerFactory.getLogger(JenkinsProvider.class);

    private final Machine machine;



    private final JenkinsResolver jenkinsResolver;

    private final String jenkinsWar;

    private final File privateKeyFile;

    @Inject
    public JenkinsProvider(Machine machine, JenkinsResolver jenkinsResolver, SshKeyPair keyPair) {
        this.machine = machine;
        this.jenkinsResolver = jenkinsResolver;
        logger.info("New Jenkins Provider created");
        try{
<<<<<<< HEAD
            //install jenkins
            String jenkinsWar = jenkinsResolver.materialize(machine);
            this.jenkinsHome = machine.dir()+"/"+newJenkinsHome();
            try {
                Ssh ssh = machine.connect();
                ssh.executeRemoteCommand("mkdir -p " + jenkinsHome + "/plugins");

                File formPathElement = JenkinsController.downloadPathElement();

                //copy form-path-element
                ssh.copyTo(formPathElement.getAbsolutePath(), "path-element.hpi", "./"+jenkinsHome+"/plugins/");

                this.jenkinsController = new RemoteJenkinsController(machine, jenkinsHome,jenkinsWar,keyPair.privateKey);
            } catch (IOException e) {
                throw new AssertionError("Failed to copy form-path-element.hpi",e);
            }

=======
            //install jenkins WAR
            this.jenkinsWar = JenkinsResolver.JENKINS_TEMP_DIR+"jenkins.war";
            jenkinsResolver.materialize(machine, jenkinsWar);
            this.privateKeyFile = privateKeyFile;
>>>>>>> 91c5ba48
        }catch(Exception e){
            logger.error("Error during setting up Jenkins: "+e.getMessage(),e);
            throw new AssertionError(e);
        }
    }

    @Override
    public JenkinsController get() {
        logger.info("Creating new RemoteJenkinsController...");
        JenkinsController jenkinsController = createNewJenkinsController();
        try {
            jenkinsController.start();
        } catch (IOException e) {
            throw new AssertionError("Failed to start Jenkins: "+e.getMessage(),e);
        }
        return jenkinsController;
    }

    private JenkinsController createNewJenkinsController(){
        String jenkinsHome = machine.dir()+newJenkinsHome()+"/";
        String pluginDir = jenkinsHome +"plugins/";
        String path = JenkinsResolver.JENKINS_TEMP_DIR+"form-element-path.hpi";

        //install form-path-element plugin
        new PluginDownloader("form-element-path").materialize(machine, path);
        Ssh ssh = machine.connect();
        ssh.executeRemoteCommand("mkdir -p " + pluginDir);

        ssh.executeRemoteCommand(String.format("cp %s %s", path, pluginDir));

        return new RemoteJenkinsController(machine, jenkinsHome,jenkinsWar,privateKeyFile);
    }

    private String newJenkinsHome(){
        return String.format("jenkins_home_%s", JcloudsMachine.newDirSuffix());
    }

}<|MERGE_RESOLUTION|>--- conflicted
+++ resolved
@@ -2,7 +2,6 @@
 
 import com.google.inject.Inject;
 import com.google.inject.Provider;
-import com.google.inject.name.Named;
 import org.jenkinsci.test.acceptance.resolver.JenkinsResolver;
 import org.jenkinsci.test.acceptance.resolver.PluginDownloader;
 import org.slf4j.Logger;
@@ -34,30 +33,10 @@
         this.jenkinsResolver = jenkinsResolver;
         logger.info("New Jenkins Provider created");
         try{
-<<<<<<< HEAD
-            //install jenkins
-            String jenkinsWar = jenkinsResolver.materialize(machine);
-            this.jenkinsHome = machine.dir()+"/"+newJenkinsHome();
-            try {
-                Ssh ssh = machine.connect();
-                ssh.executeRemoteCommand("mkdir -p " + jenkinsHome + "/plugins");
-
-                File formPathElement = JenkinsController.downloadPathElement();
-
-                //copy form-path-element
-                ssh.copyTo(formPathElement.getAbsolutePath(), "path-element.hpi", "./"+jenkinsHome+"/plugins/");
-
-                this.jenkinsController = new RemoteJenkinsController(machine, jenkinsHome,jenkinsWar,keyPair.privateKey);
-            } catch (IOException e) {
-                throw new AssertionError("Failed to copy form-path-element.hpi",e);
-            }
-
-=======
             //install jenkins WAR
             this.jenkinsWar = JenkinsResolver.JENKINS_TEMP_DIR+"jenkins.war";
             jenkinsResolver.materialize(machine, jenkinsWar);
-            this.privateKeyFile = privateKeyFile;
->>>>>>> 91c5ba48
+            this.privateKeyFile = keyPair.privateKey;
         }catch(Exception e){
             logger.error("Error during setting up Jenkins: "+e.getMessage(),e);
             throw new AssertionError(e);
