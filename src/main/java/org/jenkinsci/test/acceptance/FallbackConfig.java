package org.jenkinsci.test.acceptance;

import java.io.IOException;
import java.util.HashMap;
import java.util.Locale;
import java.util.Map;
import java.util.concurrent.TimeUnit;

import org.jenkinsci.test.acceptance.controller.JenkinsController;
import org.jenkinsci.test.acceptance.controller.JenkinsControllerFactory;
import org.jenkinsci.test.acceptance.guice.TestCleaner;
import org.jenkinsci.test.acceptance.guice.TestScope;
import org.jenkinsci.test.acceptance.server.JenkinsControllerPoolProcess;
import org.jenkinsci.test.acceptance.server.PooledJenkinsController;
import org.jenkinsci.test.acceptance.slave.LocalSlaveProvider;
import org.jenkinsci.test.acceptance.slave.SlaveProvider;
import org.jenkinsci.test.acceptance.utils.SauceLabsConnection;
import org.junit.runners.model.Statement;
import org.openqa.selenium.Platform;
import org.openqa.selenium.WebDriver;
import org.openqa.selenium.chrome.ChromeDriver;
import org.openqa.selenium.chrome.ChromeOptions;
import org.openqa.selenium.firefox.FirefoxDriver;
import org.openqa.selenium.firefox.FirefoxProfile;
import org.openqa.selenium.htmlunit.HtmlUnitDriver;
import org.openqa.selenium.ie.InternetExplorerDriver;
import org.openqa.selenium.phantomjs.PhantomJSDriver;
import org.openqa.selenium.remote.DesiredCapabilities;
import org.openqa.selenium.safari.SafariDriver;
import org.openqa.selenium.support.events.EventFiringWebDriver;

import com.cloudbees.sdk.extensibility.ExtensionList;
import com.google.inject.AbstractModule;
import com.google.inject.Provides;

/**
 * The default configuration for running tests.
 * <p/>
 * See {@link Config} for how to override it.
 *
 * @author Kohsuke Kawaguchi
 */
public class FallbackConfig extends AbstractModule {
    /** Browser property to set the default locale. */
    private static final String LANGUAGE_SELECTOR = "intl.accept_languages";

    /**
     * PhantomJS browser property to set the default locale.
     */
    private static final String LANGUAGE_SELECTOR_PHANTOMJS = "phantomjs.page.customHeaders.Accept-Language";

    @Override
    protected void configure() {
        // default in case nothing is specified
        bind(SlaveProvider.class).to(LocalSlaveProvider.class);
    }

    private WebDriver createWebDriver() throws IOException {
        String browser = System.getenv("BROWSER");
        if (browser==null) browser = "firefox";
        browser = browser.toLowerCase(Locale.ENGLISH);

        switch (browser) {
<<<<<<< HEAD
        case "firefox":
            FirefoxProfile profile = new FirefoxProfile();
            profile.setPreference(LANGUAGE_SELECTOR, "en");

            return new FirefoxDriver(profile);
        case "ie":
        case "iexplore":
        case "iexplorer":
            return new InternetExplorerDriver();
        case "chrome":
            Map<String, String> prefs = new HashMap<String, String>();
            prefs.put(LANGUAGE_SELECTOR, "en");
            ChromeOptions options = new ChromeOptions();
            options.setExperimentalOption("prefs", prefs);

            return new ChromeDriver(options);
        case "safari":
            return new SafariDriver();
        case "htmlunit":
            return new HtmlUnitDriver();
        case "saucelabs":
        case "saucelabs-firefox":
            DesiredCapabilities caps = DesiredCapabilities.firefox();
            caps.setCapability("version", "5");
            caps.setCapability("platform", Platform.WINDOWS);

            return new SauceLabsConnection().createWebDriver(caps);
        case "phantomjs":
            return new PhantomJSDriver();

        default:
            throw new Error("Unrecognized browser type: "+browser);
=======
            case "firefox":
                FirefoxProfile profile = new FirefoxProfile();
                profile.setPreference(LANGUAGE_SELECTOR, "en");

                return new FirefoxDriver(profile);
            case "ie":
            case "iexplore":
            case "iexplorer":
                return new InternetExplorerDriver();
            case "chrome":
                Map<String, String> prefs = new HashMap<String, String>();
                prefs.put(LANGUAGE_SELECTOR, "en");
                ChromeOptions options = new ChromeOptions();
                options.setExperimentalOption("prefs", prefs);

                return new ChromeDriver(options);
            case "safari":
                return new SafariDriver();
            case "htmlunit":
                return new HtmlUnitDriver();
            case "phantomjs":
                DesiredCapabilities capabilities = DesiredCapabilities.phantomjs();
                capabilities.setCapability(LANGUAGE_SELECTOR, "en");
                capabilities.setCapability(LANGUAGE_SELECTOR_PHANTOMJS, "en");
                return new PhantomJSDriver(capabilities);
            default:
                throw new Error("Unrecognized browser type: " + browser);
>>>>>>> 81d869c8
        }
    }

    /**
     * Creates a {@link WebDriver} for each test, then make sure to clean it up at the end.
     */
    @Provides @TestScope
    public WebDriver createWebDriver(TestCleaner cleaner) throws IOException {
        final EventFiringWebDriver d = new EventFiringWebDriver(createWebDriver());
        d.register(new SanityChecker());

        d.manage().timeouts().implicitlyWait(5, TimeUnit.SECONDS);
        cleaner.addTask(new Statement() {
            @Override
            public void evaluate() throws Throwable {
                d.close();
            }
        });
        return d;
    }

    /**
     * Instantiates a controller through the "TYPE" attribute and {@link JenkinsControllerFactory}.
     */
    @Provides @TestScope
    public JenkinsController createController(ExtensionList<JenkinsControllerFactory> factories) throws IOException {
        String type = System.getenv("type");  // this is lower case for backward compatibility
        if (type==null)
            type = System.getenv("TYPE");
        if (type==null) {
            if (JenkinsControllerPoolProcess.SOCKET.exists() && !JenkinsControllerPoolProcess.MAIN)
                return new PooledJenkinsController(JenkinsControllerPoolProcess.SOCKET);
            else
                type = "winstone";
        }

        for (JenkinsControllerFactory f : factories) {
            if (f.getId().equalsIgnoreCase(type)) {
                final JenkinsController c = f.create();
                c.start();

                return c;
            }
        }

        throw new AssertionError("Invalid controller type: "+type);
    }
}
<|MERGE_RESOLUTION|>--- conflicted
+++ resolved
@@ -61,7 +61,6 @@
         browser = browser.toLowerCase(Locale.ENGLISH);
 
         switch (browser) {
-<<<<<<< HEAD
         case "firefox":
             FirefoxProfile profile = new FirefoxProfile();
             profile.setPreference(LANGUAGE_SELECTOR, "en");
@@ -90,39 +89,13 @@
 
             return new SauceLabsConnection().createWebDriver(caps);
         case "phantomjs":
-            return new PhantomJSDriver();
+            DesiredCapabilities capabilities = DesiredCapabilities.phantomjs();
+            capabilities.setCapability(LANGUAGE_SELECTOR, "en");
+            capabilities.setCapability(LANGUAGE_SELECTOR_PHANTOMJS, "en");
+            return new PhantomJSDriver(capabilities);
 
         default:
             throw new Error("Unrecognized browser type: "+browser);
-=======
-            case "firefox":
-                FirefoxProfile profile = new FirefoxProfile();
-                profile.setPreference(LANGUAGE_SELECTOR, "en");
-
-                return new FirefoxDriver(profile);
-            case "ie":
-            case "iexplore":
-            case "iexplorer":
-                return new InternetExplorerDriver();
-            case "chrome":
-                Map<String, String> prefs = new HashMap<String, String>();
-                prefs.put(LANGUAGE_SELECTOR, "en");
-                ChromeOptions options = new ChromeOptions();
-                options.setExperimentalOption("prefs", prefs);
-
-                return new ChromeDriver(options);
-            case "safari":
-                return new SafariDriver();
-            case "htmlunit":
-                return new HtmlUnitDriver();
-            case "phantomjs":
-                DesiredCapabilities capabilities = DesiredCapabilities.phantomjs();
-                capabilities.setCapability(LANGUAGE_SELECTOR, "en");
-                capabilities.setCapability(LANGUAGE_SELECTOR_PHANTOMJS, "en");
-                return new PhantomJSDriver(capabilities);
-            default:
-                throw new Error("Unrecognized browser type: " + browser);
->>>>>>> 81d869c8
         }
     }
 
