--- conflicted
+++ resolved
@@ -39,6 +39,7 @@
 
 import static org.hamcrest.CoreMatchers.*;
 import static org.hamcrest.MatcherAssert.assertThat;
+import static org.junit.Assert.assertTrue;
 import static org.junit.Assert.fail;
 import static org.junit.Assume.assumeTrue;
 
@@ -93,30 +94,18 @@
         }
     }
 
-<<<<<<< HEAD
-    private String pushChangeForReview(String jobName) throws InterruptedException, IOException {
-        File dir = File.createTempFile("jenkins", "git");
-        dir.delete();
-        assertThat(dir.mkdir(), is(true));
-=======
     private String pushChangeForReview(String jobName) throws InterruptedException,IOException {
         File dir = File.createTempFile("jenkins","git");
         dir.delete();//result !needed
         assertTrue(dir.mkdir());
->>>>>>> 093f87a2
         String user = GerritTriggerEnv.getInstance().getGerritUser();
         String hostName = GerritTriggerEnv.getInstance().getHostName();
         String project = GerritTriggerEnv.getInstance().getProject();
 
         assertThat(new ProcessBuilder("git", "clone", "ssh://" + user + "@" + hostName + ":29418/" + project, jobName).directory(dir).start().waitFor(), is(equalTo(0)));
 
-<<<<<<< HEAD
-        File file = new File(dir + "/" + jobName, jobName);
-        file.delete();
-=======
         File file = new File(dir+"/"+jobName,jobName);
         file.delete();//result !needed
->>>>>>> 093f87a2
         BufferedWriter writer = new BufferedWriter(new FileWriter(file));
         writer.write(String.valueOf(System.currentTimeMillis()));
         writer.close();
