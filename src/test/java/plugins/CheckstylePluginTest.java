--- conflicted
+++ resolved
@@ -1,29 +1,22 @@
 package plugins;
-
-<<<<<<< HEAD
-import javax.xml.parsers.DocumentBuilder;
-import javax.xml.parsers.ParserConfigurationException;
-import java.io.IOException;
-import java.util.SortedMap;
-import java.util.TreeMap;
 
 import org.apache.xerces.jaxp.DocumentBuilderFactoryImpl;
 import org.custommonkey.xmlunit.XMLAssert;
-import org.jenkinsci.test.acceptance.junit.AbstractJUnitTest;
-=======
->>>>>>> 13955e37
 import org.jenkinsci.test.acceptance.junit.WithPlugins;
 import org.jenkinsci.test.acceptance.plugins.checkstyle.CheckstyleAction;
 import org.jenkinsci.test.acceptance.plugins.checkstyle.CheckstylePublisher;
 import org.jenkinsci.test.acceptance.po.Build;
 import org.jenkinsci.test.acceptance.po.FreeStyleJob;
 import org.junit.Test;
-<<<<<<< HEAD
+import org.openqa.selenium.WebDriver;
 import org.w3c.dom.Document;
 import org.xml.sax.SAXException;
-=======
-import org.openqa.selenium.WebDriver;
->>>>>>> 13955e37
+
+import javax.xml.parsers.DocumentBuilder;
+import javax.xml.parsers.ParserConfigurationException;
+import java.io.IOException;
+import java.util.SortedMap;
+import java.util.TreeMap;
 
 import static org.hamcrest.CoreMatchers.is;
 import static org.jenkinsci.test.acceptance.Matchers.hasAction;
@@ -80,9 +73,8 @@
      */
     @Test
     public void view_checkstyle_report() {
-<<<<<<< HEAD
-        final FreeStyleJob job = setupJob();
-        final Build b = job.queueBuild().waitUntilFinished().shouldSucceed();
+        FreeStyleJob job = setupJob("/checkstyle_plugin/checkstyle-result.xml", CheckstylePublisher.class, "checkstyle-result.xml");
+        final Build lastBuild = buildJobWithSuccess(job);
         final CheckstyleAction ca = new CheckstyleAction(job);
 
         assertWarningsTrendAndSummary(ca);
@@ -90,14 +82,6 @@
         assertCategoryTab(ca);
         assertTypeTab(ca);
     }
-=======
-        FreeStyleJob job = setupJob("/checkstyle_plugin/checkstyle-result.xml", CheckstylePublisher.class, "checkstyle-result.xml");
-
-        Build lastBuild = buildJobWithSuccess(job);
-        assertThat(lastBuild, hasAction("Checkstyle Warnings"));
-        WebDriver lastBuildOpened = lastBuild.open();
-        assertThat(lastBuildOpened, hasContent("776 warnings"));
->>>>>>> 13955e37
 
     private void assertWarningsTrendAndSummary(final CheckstyleAction ca) {
         assertThat(ca.getWarningNumber(), is(776));
@@ -108,7 +92,6 @@
         assertThat(ca.getLowWarningNumber(), is(0));
     }
 
-<<<<<<< HEAD
     private void assertTypeTab(final CheckstyleAction ca) {
         final SortedMap<String, Integer> expectedTypes = new TreeMap<String, Integer>();
         expectedTypes.put("AvoidInlineConditionalsCheck", 9);
@@ -169,8 +152,8 @@
 
     @Test
     public void xml_api_report_depth_0() throws IOException, SAXException, ParserConfigurationException {
-        final FreeStyleJob job = setupJob();
-        final Build build = job.queueBuild().waitUntilFinished().shouldSucceed();
+        final FreeStyleJob job = setupJob("/checkstyle_plugin/checkstyle-result.xml", CheckstylePublisher.class, "checkstyle-result.xml");
+        final Build build = buildJobWithSuccess(job);
         final String xmlUrl = build.url("checkstyleResult/api/xml?depth=0").toString();
         final DocumentBuilder documentBuilder = DocumentBuilderFactoryImpl.newInstance().newDocumentBuilder();
         final Document result = documentBuilder.parse(xmlUrl);
@@ -179,15 +162,6 @@
         XMLAssert.assertXMLEqual(result, expected);
     }
 
-    private FreeStyleJob setupJob() {
-        FreeStyleJob job = jenkins.jobs.create();
-        job.configure();
-        job.copyResource(resource("/checkstyle_plugin/checkstyle-result.xml"));
-        job.addPublisher(CheckstylePublisher.class)
-            .pattern.set("checkstyle-result.xml");
-        job.save();
-        return job;
-=======
     /**
      * Runs job two times to check if new and fixed warnings are displayed.
      */
@@ -209,7 +183,6 @@
         assertThat(ca.getHighWarningNumber(), is(679));
         assertThat(ca.getNormalWarningNumber(), is(0));
         assertThat(ca.getLowWarningNumber(), is(0));
->>>>>>> 13955e37
     }
 
 }