package plugins;

import java.util.*;
import java.util.regex.Pattern;

import org.jenkinsci.test.acceptance.Matchers;
import org.jenkinsci.test.acceptance.junit.AbstractJUnitTest;
import org.jenkinsci.test.acceptance.junit.Bug;
import org.jenkinsci.test.acceptance.junit.SmokeTest;
import org.jenkinsci.test.acceptance.junit.WithPlugins;
import org.jenkinsci.test.acceptance.plugins.nodelabelparameter.LabelParameter;
import org.jenkinsci.test.acceptance.plugins.nodelabelparameter.NodeParameter;
import org.jenkinsci.test.acceptance.plugins.textfinder.TextFinderPublisher;
import org.jenkinsci.test.acceptance.po.*;
import org.jenkinsci.test.acceptance.slave.SlaveController;
import org.junit.Ignore;
import org.junit.Test;
import org.junit.experimental.categories.Category;
import org.openqa.selenium.WebElement;

import com.google.inject.Inject;

import static java.util.Collections.*;
<<<<<<< HEAD
import static org.hamcrest.CoreMatchers.*;
import static java.util.Collections.singletonMap;
import static org.hamcrest.CoreMatchers.is;
import static org.hamcrest.MatcherAssert.assertThat;
=======
import static org.hamcrest.Matchers.*;
>>>>>>> 5d975871

/**
 * Feature: Use node name and label as parameter
 * In order to control where a build should run at the time it is triggered
 * As a Jenkins user
 * I want to specify the name of the slave or the label as a build parameter
 */
@WithPlugins("nodelabelparameter")
public class NodeLabelParameterPluginTest extends AbstractJUnitTest {

    @Inject
    SlaveController slave;

    @Inject
    SlaveController slave2;

    /**
     * Scenario: Build on a particular slave
     * Given I have installed the "nodelabelparameter" plugin
     * And a job
     * And a slave named "slave42"
     * When I configure the job
     * And I add node parameter "slavename"
     * And I save the job
     * And I build the job with parameter
     * | slavename | slave42 |
     * Then the build should run on "slave42"
     */
    @Test @Category(SmokeTest.class)
    public void build_on_a_particular_slave() throws Exception {
        FreeStyleJob j = jenkins.jobs.create();

        Slave s = slave.install(jenkins).get();
        j.configure();
        j.addParameter(NodeParameter.class).setName("slavename");
        j.save();

        Build b = j.startBuild(singletonMap("slavename", s.getName())).shouldSucceed();
        assertThat(b.getNode(), is(s.getName()));
    }

    /**
     * This test is intended to check that an online slave is ignored
     * when selected for a job and the job is configured with "Node eligibility" setting
     * is set to "Ignore Offline Nodes"
     *
     * It is expected that all nodes are available for the build job.
     * The default node shall be preselected and the job shall be built on the available slave.
     */
    @Test
    public void build_with_preselected_node() throws Exception {
        FreeStyleJob j = jenkins.jobs.create();

        Slave s = slave.install(jenkins).get();
        j.configure();
        NodeParameter p = j.addParameter(NodeParameter.class);
        p.setName("slavename");
        p.defaultNodes.select(s.getName());
        p.allowedNodes.select("ALL (no restriction)");
        p.disallowMultiple.check();

        j.save();

        visit(j.getBuildUrl());
        assertThat("Default node is selected",find(by.option(s.getName())).isSelected(), is(true));

        WebElement wbElement = find(by.xpath("//select[@name='labels']"));
        List<WebElement> availableNodes = wbElement.findElements(by.tagName("option"));

        assertThat("master", is(availableNodes.get(0).getText()));
        assertThat(s.getName(), is(availableNodes.get(1).getText()));
        Build b = j.startBuild(singletonMap("slavename", s.getName())).shouldSucceed();
        assertThat(b.getNode(), is(s.getName()));
    }

    /**
     Scenario: Run on label
       Given I have installed the "nodelabelparameter" plugin
       And a job
       And a slave named "slave42"
       And a slave named "slave43"
       When I configure the job
       And I add label parameter "slavelabel"
       And I save the job
       And I build the job with parameter
           | slavelabel | slave42 |
       Then the build should run on "slave42"
       And I build the job with parameter
           | slavelabel | !slave42 && !slave43 |
       Then the build should run on "master"
     */
    @Test
    public void run_on_label() throws Exception {
        FreeStyleJob j = jenkins.jobs.create();

        Slave s1 = slave.install(jenkins).get();
        Slave s2 = slave2.install(jenkins).get();

        j.configure();
        j.addParameter(LabelParameter.class).setName("slavelabel");
        j.save();

        Build b = j.startBuild(singletonMap("slavelabel", s1.getName())).shouldSucceed();
        assertThat(b.getNode(), is(s1.getName()));

        b = j.startBuild(singletonMap("slavelabel", String.format("!%s && !%s", s1.getName(), s2.getName()))).shouldSucceed();
        assertThat(b.getNode(), is("master"));
    }

    /**
     * Scenario: Run on several slaves
     * Given I have installed the "nodelabelparameter" plugin
     * And a job
     * And a slave named "slave42"
     * When I configure the job
     * And I add node parameter "slavename"
     * And I allow multiple nodes
     * And I enable concurrent builds
     * And I save the job
     * And I build the job with parameter
     * | slavename | slave42, master |
     * Then the job should have 2 builds
     * And  the job should be built on "master"
     * And  the job should be built on "slave42"
     */
    @Test
    public void run_on_several_slaves() throws Exception {
        FreeStyleJob j = jenkins.jobs.create();

        Slave s = slave.install(jenkins).get();

        j.configure();
        NodeParameter p = j.addParameter(NodeParameter.class);
        p.setName("slavename");
        p.allowMultiple.check();
        j.concurrentBuild.check();
        j.save();

        j.startBuild(singletonMap("slavename", s.getName()+",master")).shouldSucceed();

        assertThat(j.getNextBuildNumber(), is(3));

        j.getLastBuild().waitUntilFinished();

        j.shouldHaveBuiltOn(jenkins);
        j.shouldHaveBuiltOn(s);
    }

    /**
     * This test is intended to check that an offline slave is not ignored
     * when selected for a job and the job is configured with "Node eligibility" setting
     * is set to "All Nodes"
     *
     * It is expected that the job is pending due to the offline status of the slave.
     * But it will be reactivated as soon as the slave status becomes online.
     */
    @Test
    public void run_on_a_particular_offline_slave() throws Exception {
        FreeStyleJob j = jenkins.jobs.create();

        Slave s = slave.install(jenkins).get();

        j.configure();
        NodeParameter p = j.addParameter(NodeParameter.class);
        p.setName("slavename");
        p.disallowMultiple.check();
        j.save();

        //as the slave has been started after creation, we have to take it down again
        s.markOffline();
        assertThat(s.isOffline(), is(true));

        //use scheduleBuild instead of startBuild to avoid a timeout waiting for Build being started
        Build b = j.scheduleBuild(singletonMap("slavename", s.getName()));
        sleep(3000);    // TODO: not the best way to wait for the scheduled job to go through the queue, but a bit of wait is needed
        shouldBePendingForNodeParameter(b, s.getName());

        //bring the slave up again, the Build should start immediately
        s.markOnline();
        assertThat(s.isOnline(), is(true));

        b.waitUntilFinished();
        j.shouldHaveBuiltOn(s);
    }

    /**
     * This test is intended to check that an offline slave is ignored
     * when selected for a job and the job is configured with "Node eligibility" setting
     * is set to "Ignore Offline Nodes"
     *
     * It is expected that the job is pending due no valid slave is available.
     */
    @Test
    public void run_on_a_particular_offline_slave_with_ignore() throws Exception {
        FreeStyleJob j = jenkins.jobs.create();

        Slave s = slave.install(jenkins).get();
        j.configure();
        NodeParameter p = j.addParameter(NodeParameter.class);
        p.setName("slavename");
        p.disallowMultiple.check();
        p.eligibility.select("Ignore Offline Nodes");

        j.save();

        //as the slave has been started after creation, we have to take it down again
        s.markOffline();
        assertThat(s.isOffline(), is(true));

        //use scheduleBuild instead of startBuild to avoid a timeout waiting for Build being started
        Build b = j.scheduleBuild(singletonMap("slavename", s.getName()));
        sleep(3000);    // TODO: not the best way to wait for the scheduled job to go through the queue, but a bit of wait is needed
        shouldBeTriggeredWithoutValidOnlineNode(b, s.getName());
    }

    /**
     * This test is intended to check that an offline slave is not ignored
     * when selected for a job and the job is configured with "Node eligibility" setting
     * is set to "All Nodes" in combination with "Allow multiple nodes" option.
     *
     * The job shall run on a mixed configuration of online and offline slaves.
     * It is expected that a number of builds is created equivalent to the number of
     * slaves selected. The build shall be pending for the offline slaves and executed
     * successfully for the online slaves.
     * Pending builds will be reactivated as soon as the particular slave becomes online.
     */
    @Test
    public void run_on_several_online_and_offline_slaves() throws Exception {
        FreeStyleJob j = jenkins.jobs.create();

        Slave s1 = slave.install(jenkins).get();
        Slave s2 = slave.install(jenkins).get();

        j.configure();
        NodeParameter p = j.addParameter(NodeParameter.class);
        p.setName("slavename");
        p.allowMultiple.check();
        j.concurrentBuild.check();

        j.save();

        //as both slaves have been started after creation, we have to take one of them down
        s2.markOffline();
        assertThat(s2.isOnline(), is(false));
        assertThat(s1.isOnline(), is(true));

        //select both slaves for this build
        Build b = j.startBuild(singletonMap("slavename", s1.getName()+","+s2.getName())).shouldSucceed();

        //ensure that the build on the online slave has been done
        assertEquals(1, j.getLastBuild().waitUntilFinished().getNumber());
        j.shouldHaveBuiltOn(s1);

        assertThat(j.open(), Matchers.hasContent(s2.getName() + " is offline"));

        //bring second slave online again
        s2.markOnline();
        assertThat(s2.isOnline(), is(true));

        assertEquals(2, j.getLastBuild().waitUntilFinished().getNumber());
        j.shouldHaveBuiltOn(s2);
    }

    /**
     * This test is intended to check that an offline slave is ignored
     * when selected for a job and the job is configured with "Node eligibility" setting
     * is set to "Ignore offline Nodes" in combination with "Allow multiple nodes" option.
     *
     * The job shall run on a mixed configuration of online slaves.
     * It is expected that a number of builds is created equivalent to the number of
     * slaves selected. The build shall be pending as there is no valid online slave.
     * Pending builds will be reactivated as soon as the particular slave becomes online.
     */
    @Test
    public void pending_build_with_no_valid_node() throws Exception {
        FreeStyleJob j = jenkins.jobs.create();

        Slave s1 = slave.install(jenkins).get();
        Slave s2 = slave.install(jenkins).get();

        j.configure();
        NodeParameter p = j.addParameter(NodeParameter.class);
        p.setName("slavename");
        p.allowMultiple.check();
        j.concurrentBuild.check();
        p.eligibility.select("Ignore Offline Nodes");

        j.save();

        //as both slaves have been started after creation, we have to take one of them down
        s2.markOffline();
        assertThat(s2.isOffline(), is(true));
        assertThat(s1.isOnline(), is(true));

        //select both slaves for this build
        Build b = j.startBuild(singletonMap("slavename", s1.getName()));

        // wait for the build on slave 1 to finish
        b.waitUntilFinished();

        //ensure that the build on the online slave has been done
        j.shouldHaveBuiltOn(s1);

        //use scheduleBuild instead of startBuild to avoid a timeout waiting for Build being started
        b = j.scheduleBuild(singletonMap("slavename", s2.getName()));

        waitFor(by.href("/queue/cancelItem?id=2")); // shown in queue
        sleep(10000); // after some time
        assertThat(j.open(), Matchers.hasContent(Pattern.compile("pending—All nodes of label ‘.*’ are offline")));
    }

    /**
     * This test is intended to verify that the second build is not started when the
     * build already failed on the first slave in combination with the
     * "run next build only if build succeeds" setting of the node parameter.
     *
     * As a build can fail in different stages this test simulates a FAILED result
     * during the main build action.
     */
    @Test
    public void trigger_if_succeeds_with_failed_main_build() throws Exception {
        FreeStyleJob j = jenkins.jobs.create();

        ArrayList<Node> slaves = new ArrayList<>();

        slaves.add(slave.install(jenkins).get());
        slaves.add(slave.install(jenkins).get());

        j.configure();

        // set up the node parameter
        NodeParameter p = j.addParameter(NodeParameter.class);
        p.setName("slavename");
        p.runIfSuccess.check();

        //ensure the main build fails by using a shell exit command
        j.addShellStep("exit 1");

        j.save();

        // select both slaves for this build
        j.startBuild(singletonMap("slavename", slaves.get(0).getName()+","+slaves.get(1).getName()))
                .shouldFail();

        // verify failed result prevents the job to be built on further nodes.
        // As the nodes get random names and the selected nodes are utilized in alphabetical order
        // of their names, the first build will not necessarily be done on s1. Thus, it can only
        // be verified that the job has been built on one of the slaves.
        j.shouldHaveBuiltOnOneOfNNodes(slaves);

        assertThat(j.getNextBuildNumber(), is(2));

    }

    /**
     * This test is intended to verify that the second build is not started when the
     * build already failed on the first slave in combination with the
     * "run next build only if build succeeds" setting of the node parameter.
     *
     * As a build can fail in different stages this test simulates a FAILED result
     * during the post build step. Therefore the text-finder plugin is used to
     * fail the build based on a simple pattern matching with a text file copied to
     * the slave's workspace.
     *
     * Note that in this case the main build action is still completed with status SUCCESS.
     */
    @Test @WithPlugins("text-finder") @Bug("23129") @Ignore("Until JENKINS-23129 is fixed")
    public void trigger_if_succeeds_with_failed_post_build_step() throws Exception {
        FreeStyleJob j = jenkins.jobs.create();

        ArrayList<Node> slaves = new ArrayList<>();

        slaves.add(slave.install(jenkins).get());
        slaves.add(slave.install(jenkins).get());

        j.configure();

        // set up the node parameter
        NodeParameter p = j.addParameter(NodeParameter.class);
        p.setName("slavename");
        p.runIfSuccess.check();

        // copy the file to mark the status
        j.copyResource(resource("/textfinder_plugin/textfinder-result_failed.log"));

        // set up the post build action
        TextFinderPublisher tf = j.addPublisher(TextFinderPublisher.class);
        tf.filePath.sendKeys("textfinder-result_failed.log");
        tf.regEx.sendKeys("^RESULT=SUCCESS$");
        tf.succeedIfFound.click();

        j.save();

        // select both slaves for this build
        j.startBuild(singletonMap("slavename", slaves.get(0).getName()+","+slaves.get(1).getName()))
                .shouldFail();

        // verify failed result prevents the job to be built on further nodes.
        // As the nodes get random names and the selected nodes are utilized in alphabetical order
        // of their names, the first build will not necessarily be done on s1. Thus, it can only
        // be verified that the job has been built on one of the slaves.
        j.startBuild(singletonMap("slavename", slaves.get(0).getName()+","+slaves.get(1).getName()))
                .shouldFail();

        assertThat(j.getNextBuildNumber(), is(2));

    }

    /**
     * This test is intended to verify that the second build is not started when the
     * build already deemed unstable on the first slave in combination with the
     * "run next build only if build succeeds" setting of the node parameter.
     *
     * The JUnit test publisher is used to create an unstable build during the post
     * build step.
     *
     * Note that in this case the main build action is still completed with status SUCCESS.
     */
    @Test @Bug("23129") @Ignore("Until JENKINS-23129 is fixed")
    public void trigger_if_succeeds_with_unstable_post_build_step() throws Exception {
        FreeStyleJob j = jenkins.jobs.create();

        ArrayList<Node> slaves = new ArrayList<>();

        slaves.add(slave.install(jenkins).get());
        slaves.add(slave.install(jenkins).get());

        j.configure();

        // set up the node parameter
        NodeParameter p = j.addParameter(NodeParameter.class);
        p.setName("slavename");
        p.runIfSuccess.check();

        // copy the unit test results
        j.copyResource(resource("/junit/failure/com.simple.project.AppTest.txt"));
        j.copyResource(resource("/junit/failure/TEST-com.simple.project.AppTest.xml"));

        // add the post build step
        j.addPublisher(JUnitPublisher.class).testResults.set("*.xml");
        j.save();

        // select both slaves for this build
        j.startBuild(singletonMap("slavename", slaves.get(0).getName()+","+slaves.get(1).getName()))
                .shouldFail();

        // verify unstable result prevents the job to be built on further nodes.
        // As the nodes get random names and the selected nodes are utilized in alphabetical order
        // of their names, the first build will not necessarily be done on s1. Thus, it can only
        // be verified that the job has been built on one of the slaves.
        j.startBuild(singletonMap("slavename", slaves.get(0).getName()+","+slaves.get(1).getName()))
                .shouldFail();

        assertThat(j.getNextBuildNumber(), is(2));
    }

    /**
     * This test is intended to check that two created slaves are added to the
     * node restriction box. Additionally, when selecting a slave and master as
     * nodes in the restriction panel, only those should be available for the
     * build.
     */
    @Test
    public void run_on_online_slave_and_master_with_node_restriction() throws Exception {
        FreeStyleJob j = jenkins.jobs.create();

        Slave s1 = slave.install(jenkins).get();
        Slave s2 = slave.install(jenkins).get();

        j.configure();
        NodeParameter p = j.addParameter(NodeParameter.class);
        p.setName("slavename");

        // master, ALL + 2 slaves
        assertThat("Amount of possible nodes does not match", p.getPossibleNodesOptions().size(), is(4));

        p.allowMultiple.check();
        p.allowedNodes.select("master");
        p.allowedNodes.select(s1.getName());

        j.concurrentBuild.check();
        j.save();

        assertThat(s1.isOnline(), is(true));
        assertThat(s2.isOnline(), is(true));

        //checks that build selection box only contains the possible nodes
        visit(j.getBuildUrl());
        List<String> slaves = p.applicableNodes();
        assertThat("Amount of selectable nodes", slaves.size(), is(2));
        assertThat(slaves, containsInAnyOrder("master", s1.getName()));

        j.startBuild(singletonMap("slavename", s1.getName()+",master"));

        j.getLastBuild().waitUntilFinished();

        j.shouldHaveBuiltOn(jenkins);
        j.shouldHaveBuiltOn(s1);

        assertThat(j.getNextBuildNumber(), is(3));
    }

    /**
     * This function tries to assert that the current build is pending for a certain
     * node using a NodeParameter. The node's name has to be specified when calling this method.
     */
    private void shouldBePendingForNodeParameter(Build build, String nodename) {
        String paramname = "";
        Parameter param;

        //as a job can have multiple parameters, get the NodeParameter to determine its name
        for (int i = 0; i < build.job.getParameters().size(); i++) {
            param = build.job.getParameters().get(i);
            if ( param  instanceof NodeParameter )
                paramname = param.getName();
        }

        String pendingBuildText = getPendingBuildText(build);
        String expectedText=String.format("(pending—%s is offline) [NodeParameterValue: %s=%s]",nodename,paramname,nodename);
        assertThat(pendingBuildText, containsString(expectedText));
        assertThat(build.hasStarted(), is(false));
    }

    /**
     * This function tries to assert that the current build is pending due there are no
     * valid online nodes. The node's name has to be specified when calling this method.
     */
    private void shouldBeTriggeredWithoutValidOnlineNode(Build build, String nodename) {
        String pendingBuildText = getPendingBuildText(build);
        String expectedText=String.format("(pending—All nodes of label ‘Job triggered without a valid online node, given where: %s’ are offline)",nodename);
        assertThat(pendingBuildText, containsString(expectedText));
        assertThat(build.hasStarted(), is(false));
    }

    /**
     * Get pending build message in build history summary if there is one.
     */
    private String getPendingBuildText(Build build){
        //ensure to be on the job's page otherwise we do not have the build history summary
        // to get their content
        build.job.open();

        // pending message comes from the queue, and queue's maintenance is asynchronous to UI threads.
        // so if the original response doesn't contain it, we have to wait for the refersh of the build history.
        // so give it a bigger wait.
        return find(by.xpath("//img[@alt='pending']/../..")).getText();
    }
}<|MERGE_RESOLUTION|>--- conflicted
+++ resolved
@@ -1,8 +1,6 @@
 package plugins;
 
-import java.util.*;
-import java.util.regex.Pattern;
-
+import com.google.inject.Inject;
 import org.jenkinsci.test.acceptance.Matchers;
 import org.jenkinsci.test.acceptance.junit.AbstractJUnitTest;
 import org.jenkinsci.test.acceptance.junit.Bug;
@@ -18,17 +16,13 @@
 import org.junit.experimental.categories.Category;
 import org.openqa.selenium.WebElement;
 
-import com.google.inject.Inject;
-
-import static java.util.Collections.*;
-<<<<<<< HEAD
-import static org.hamcrest.CoreMatchers.*;
+import java.util.ArrayList;
+import java.util.List;
+import java.util.regex.Pattern;
+
 import static java.util.Collections.singletonMap;
-import static org.hamcrest.CoreMatchers.is;
 import static org.hamcrest.MatcherAssert.assertThat;
-=======
 import static org.hamcrest.Matchers.*;
->>>>>>> 5d975871
 
 /**
  * Feature: Use node name and label as parameter
@@ -57,7 +51,8 @@
      * | slavename | slave42 |
      * Then the build should run on "slave42"
      */
-    @Test @Category(SmokeTest.class)
+    @Test
+    @Category(SmokeTest.class)
     public void build_on_a_particular_slave() throws Exception {
         FreeStyleJob j = jenkins.jobs.create();
 
@@ -74,7 +69,7 @@
      * This test is intended to check that an online slave is ignored
      * when selected for a job and the job is configured with "Node eligibility" setting
      * is set to "Ignore Offline Nodes"
-     *
+     * <p/>
      * It is expected that all nodes are available for the build job.
      * The default node shall be preselected and the job shall be built on the available slave.
      */
@@ -93,7 +88,7 @@
         j.save();
 
         visit(j.getBuildUrl());
-        assertThat("Default node is selected",find(by.option(s.getName())).isSelected(), is(true));
+        assertThat("Default node is selected", find(by.option(s.getName())).isSelected(), is(true));
 
         WebElement wbElement = find(by.xpath("//select[@name='labels']"));
         List<WebElement> availableNodes = wbElement.findElements(by.tagName("option"));
@@ -105,20 +100,20 @@
     }
 
     /**
-     Scenario: Run on label
-       Given I have installed the "nodelabelparameter" plugin
-       And a job
-       And a slave named "slave42"
-       And a slave named "slave43"
-       When I configure the job
-       And I add label parameter "slavelabel"
-       And I save the job
-       And I build the job with parameter
-           | slavelabel | slave42 |
-       Then the build should run on "slave42"
-       And I build the job with parameter
-           | slavelabel | !slave42 && !slave43 |
-       Then the build should run on "master"
+     * Scenario: Run on label
+     * Given I have installed the "nodelabelparameter" plugin
+     * And a job
+     * And a slave named "slave42"
+     * And a slave named "slave43"
+     * When I configure the job
+     * And I add label parameter "slavelabel"
+     * And I save the job
+     * And I build the job with parameter
+     * | slavelabel | slave42 |
+     * Then the build should run on "slave42"
+     * And I build the job with parameter
+     * | slavelabel | !slave42 && !slave43 |
+     * Then the build should run on "master"
      */
     @Test
     public void run_on_label() throws Exception {
@@ -167,7 +162,7 @@
         j.concurrentBuild.check();
         j.save();
 
-        j.startBuild(singletonMap("slavename", s.getName()+",master")).shouldSucceed();
+        j.startBuild(singletonMap("slavename", s.getName() + ",master")).shouldSucceed();
 
         assertThat(j.getNextBuildNumber(), is(3));
 
@@ -181,7 +176,7 @@
      * This test is intended to check that an offline slave is not ignored
      * when selected for a job and the job is configured with "Node eligibility" setting
      * is set to "All Nodes"
-     *
+     * <p/>
      * It is expected that the job is pending due to the offline status of the slave.
      * But it will be reactivated as soon as the slave status becomes online.
      */
@@ -218,7 +213,7 @@
      * This test is intended to check that an offline slave is ignored
      * when selected for a job and the job is configured with "Node eligibility" setting
      * is set to "Ignore Offline Nodes"
-     *
+     * <p/>
      * It is expected that the job is pending due no valid slave is available.
      */
     @Test
@@ -248,7 +243,7 @@
      * This test is intended to check that an offline slave is not ignored
      * when selected for a job and the job is configured with "Node eligibility" setting
      * is set to "All Nodes" in combination with "Allow multiple nodes" option.
-     *
+     * <p/>
      * The job shall run on a mixed configuration of online and offline slaves.
      * It is expected that a number of builds is created equivalent to the number of
      * slaves selected. The build shall be pending for the offline slaves and executed
@@ -276,10 +271,10 @@
         assertThat(s1.isOnline(), is(true));
 
         //select both slaves for this build
-        Build b = j.startBuild(singletonMap("slavename", s1.getName()+","+s2.getName())).shouldSucceed();
+        Build b = j.startBuild(singletonMap("slavename", s1.getName() + "," + s2.getName())).shouldSucceed();
 
         //ensure that the build on the online slave has been done
-        assertEquals(1, j.getLastBuild().waitUntilFinished().getNumber());
+        assertThat(j.getLastBuild().waitUntilFinished().getNumber(), is(equalTo(1)));
         j.shouldHaveBuiltOn(s1);
 
         assertThat(j.open(), Matchers.hasContent(s2.getName() + " is offline"));
@@ -288,7 +283,7 @@
         s2.markOnline();
         assertThat(s2.isOnline(), is(true));
 
-        assertEquals(2, j.getLastBuild().waitUntilFinished().getNumber());
+        assertThat(j.getLastBuild().waitUntilFinished().getNumber(), is(equalTo(2)));
         j.shouldHaveBuiltOn(s2);
     }
 
@@ -296,7 +291,7 @@
      * This test is intended to check that an offline slave is ignored
      * when selected for a job and the job is configured with "Node eligibility" setting
      * is set to "Ignore offline Nodes" in combination with "Allow multiple nodes" option.
-     *
+     * <p/>
      * The job shall run on a mixed configuration of online slaves.
      * It is expected that a number of builds is created equivalent to the number of
      * slaves selected. The build shall be pending as there is no valid online slave.
@@ -344,7 +339,7 @@
      * This test is intended to verify that the second build is not started when the
      * build already failed on the first slave in combination with the
      * "run next build only if build succeeds" setting of the node parameter.
-     *
+     * <p/>
      * As a build can fail in different stages this test simulates a FAILED result
      * during the main build action.
      */
@@ -370,7 +365,7 @@
         j.save();
 
         // select both slaves for this build
-        j.startBuild(singletonMap("slavename", slaves.get(0).getName()+","+slaves.get(1).getName()))
+        j.startBuild(singletonMap("slavename", slaves.get(0).getName() + "," + slaves.get(1).getName()))
                 .shouldFail();
 
         // verify failed result prevents the job to be built on further nodes.
@@ -387,15 +382,18 @@
      * This test is intended to verify that the second build is not started when the
      * build already failed on the first slave in combination with the
      * "run next build only if build succeeds" setting of the node parameter.
-     *
+     * <p/>
      * As a build can fail in different stages this test simulates a FAILED result
      * during the post build step. Therefore the text-finder plugin is used to
      * fail the build based on a simple pattern matching with a text file copied to
      * the slave's workspace.
-     *
+     * <p/>
      * Note that in this case the main build action is still completed with status SUCCESS.
      */
-    @Test @WithPlugins("text-finder") @Bug("23129") @Ignore("Until JENKINS-23129 is fixed")
+    @Test
+    @WithPlugins("text-finder")
+    @Bug("23129")
+    @Ignore("Until JENKINS-23129 is fixed")
     public void trigger_if_succeeds_with_failed_post_build_step() throws Exception {
         FreeStyleJob j = jenkins.jobs.create();
 
@@ -423,14 +421,14 @@
         j.save();
 
         // select both slaves for this build
-        j.startBuild(singletonMap("slavename", slaves.get(0).getName()+","+slaves.get(1).getName()))
+        j.startBuild(singletonMap("slavename", slaves.get(0).getName() + "," + slaves.get(1).getName()))
                 .shouldFail();
 
         // verify failed result prevents the job to be built on further nodes.
         // As the nodes get random names and the selected nodes are utilized in alphabetical order
         // of their names, the first build will not necessarily be done on s1. Thus, it can only
         // be verified that the job has been built on one of the slaves.
-        j.startBuild(singletonMap("slavename", slaves.get(0).getName()+","+slaves.get(1).getName()))
+        j.startBuild(singletonMap("slavename", slaves.get(0).getName() + "," + slaves.get(1).getName()))
                 .shouldFail();
 
         assertThat(j.getNextBuildNumber(), is(2));
@@ -441,13 +439,15 @@
      * This test is intended to verify that the second build is not started when the
      * build already deemed unstable on the first slave in combination with the
      * "run next build only if build succeeds" setting of the node parameter.
-     *
+     * <p/>
      * The JUnit test publisher is used to create an unstable build during the post
      * build step.
-     *
+     * <p/>
      * Note that in this case the main build action is still completed with status SUCCESS.
      */
-    @Test @Bug("23129") @Ignore("Until JENKINS-23129 is fixed")
+    @Test
+    @Bug("23129")
+    @Ignore("Until JENKINS-23129 is fixed")
     public void trigger_if_succeeds_with_unstable_post_build_step() throws Exception {
         FreeStyleJob j = jenkins.jobs.create();
 
@@ -472,14 +472,14 @@
         j.save();
 
         // select both slaves for this build
-        j.startBuild(singletonMap("slavename", slaves.get(0).getName()+","+slaves.get(1).getName()))
+        j.startBuild(singletonMap("slavename", slaves.get(0).getName() + "," + slaves.get(1).getName()))
                 .shouldFail();
 
         // verify unstable result prevents the job to be built on further nodes.
         // As the nodes get random names and the selected nodes are utilized in alphabetical order
         // of their names, the first build will not necessarily be done on s1. Thus, it can only
         // be verified that the job has been built on one of the slaves.
-        j.startBuild(singletonMap("slavename", slaves.get(0).getName()+","+slaves.get(1).getName()))
+        j.startBuild(singletonMap("slavename", slaves.get(0).getName() + "," + slaves.get(1).getName()))
                 .shouldFail();
 
         assertThat(j.getNextBuildNumber(), is(2));
@@ -521,7 +521,7 @@
         assertThat("Amount of selectable nodes", slaves.size(), is(2));
         assertThat(slaves, containsInAnyOrder("master", s1.getName()));
 
-        j.startBuild(singletonMap("slavename", s1.getName()+",master"));
+        j.startBuild(singletonMap("slavename", s1.getName() + ",master"));
 
         j.getLastBuild().waitUntilFinished();
 
@@ -542,12 +542,13 @@
         //as a job can have multiple parameters, get the NodeParameter to determine its name
         for (int i = 0; i < build.job.getParameters().size(); i++) {
             param = build.job.getParameters().get(i);
-            if ( param  instanceof NodeParameter )
+            if (param instanceof NodeParameter) {
                 paramname = param.getName();
+            }
         }
 
         String pendingBuildText = getPendingBuildText(build);
-        String expectedText=String.format("(pending—%s is offline) [NodeParameterValue: %s=%s]",nodename,paramname,nodename);
+        String expectedText = String.format("(pending—%s is offline) [NodeParameterValue: %s=%s]", nodename, paramname, nodename);
         assertThat(pendingBuildText, containsString(expectedText));
         assertThat(build.hasStarted(), is(false));
     }
@@ -558,7 +559,7 @@
      */
     private void shouldBeTriggeredWithoutValidOnlineNode(Build build, String nodename) {
         String pendingBuildText = getPendingBuildText(build);
-        String expectedText=String.format("(pending—All nodes of label ‘Job triggered without a valid online node, given where: %s’ are offline)",nodename);
+        String expectedText = String.format("(pending—All nodes of label ‘Job triggered without a valid online node, given where: %s’ are offline)", nodename);
         assertThat(pendingBuildText, containsString(expectedText));
         assertThat(build.hasStarted(), is(false));
     }
@@ -566,7 +567,7 @@
     /**
      * Get pending build message in build history summary if there is one.
      */
-    private String getPendingBuildText(Build build){
+    private String getPendingBuildText(Build build) {
         //ensure to be on the job's page otherwise we do not have the build history summary
         // to get their content
         build.job.open();
