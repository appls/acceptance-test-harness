--- conflicted
+++ resolved
@@ -159,9 +159,6 @@
         assertTrue(pendingBuildText.contains(refText));
         assertTrue(!b.hasStarted());
 
-<<<<<<< HEAD
-        //TODO: reactivate slave and verify that the build is started
-=======
         //bring the slave up again, the Build should start immediately
         s.markOnline();
         assertTrue(s.isOnline());
@@ -171,6 +168,5 @@
 
         b.waitUntilStarted();
         j.shouldHaveBuiltOn(jenkins,s.getName());
->>>>>>> 5e210feb
     }
 }