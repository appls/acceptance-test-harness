--- conflicted
+++ resolved
@@ -43,11 +43,7 @@
      */
     @Test
 
-<<<<<<< HEAD
-    public void configure_job_with_scp_publishing() throws IOException, InterruptedException {
-=======
     public void configure_job_with_scp_password_publishing() throws IOException, InterruptedException {
->>>>>>> 386637aa
         SshdContainer sshd = docker.start(SshdContainer.class);
         Resource cp_file = resource("/scp_plugin/lorem-ipsum-scp.txt");
 
