--- conflicted
+++ resolved
@@ -61,7 +61,6 @@
 end
 
 When /^I add a string parameter "([^"]*)"$/ do |name|
-<<<<<<< HEAD
   parameter = @job.add_parameter("String Parameter")
   parameter.name(name)
 end
@@ -70,14 +69,11 @@
   parameter = @job.add_parameter("String Parameter")
   parameter.name(name)
   parameter.default(default)
-=======
-  @job.add_parameter("String Parameter",name,name)
 end
 
 When /^I set "([^"]*)" parameter to "([^"]*)"$/ do |name, value|
   input = find(:xpath, "//td[@class='setting-name' and text()='#{name}']/../td[@class='setting-main']//input[@type='text']")
   input.set(value)
->>>>>>> 2988ea01
 end
 
 When /^I disable the job$/ do
